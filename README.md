<div align="center">
  <img src="assets/logo.JPG" alt="Kioshun Logo" width="200"/>

  # Kioshun - In-Memory Cache for Go

  *"kee-oh-shoon" /kiːoʊʃuːn/*

  [![Go Version](https://img.shields.io/badge/Go-1.21+-blue.svg)](https://golang.org)
  [![License](https://img.shields.io/badge/License-MIT-green.svg)](LICENSE)

  *Fast, thread-safe, sharded in-memory cache for Go*
</div>

## Table of Contents

- [Benchmark Results](#benchmark-results-kioshun-vs-ristretto-go-cache-and-freecache)
  - [Running Benchmarks](#running-benchmarks)
  - [Core Operations](#core-operations)
  - [Workload-Specific](#workload-specific)
  - [Simulate 'Real-World' Workflow](#simulate-real-world-workflow)
  - [Performance Characteristics](#performance-characteristics)
  - [Stress Test Results](#stress-test-results)
- [Installation](#installation)
- [Quick Start](#quick-start)
- [Configuration](#configuration)
  - [Basic Configuration](#basic-configuration)
  - [Predefined Configurations](#predefined-configurations)
- [Architecture](#architecture)
  - [Sharded Design](#sharded-design)
  - [Hash Function Optimization](#hash-function-optimization)
  - [Eviction Policy Implementation](#eviction-policy-implementation)
  - [Concurrent Access Patterns](#concurrent-access-patterns)
  - [Memory Management](#memory-management)
  - [Eviction Policies](#eviction-policies)
- [API Reference](#api-reference)
- [HTTP Middleware](#http-middleware)
- [Cache Invalidation Setup](#cache-invalidation-setup)

### Benchmark Results Kioshun vs. Ristretto, go-cache and freecache

### Running Benchmarks

```bash
# Run comparison benchmarks
make bench-compare

# Run stress tests
make stress-test

# Run all benchmarks with the benchmark runner
make bench-runner

# Run all benchmark tests
make bench
```

**Test Environment:**
- **OS:** macOS (Darwin)
- **Architecture:** ARM64
- **CPU:** Apple M4 Max
- **Go Version:** 1.21+

#### Core Operations

##### SET Operations
| Cache Library | Ops/sec | ns/op | B/op | allocs/op |
|---------------|---------|-------|------|-----------|
| **Kioshun** | 52,143,810 | **74.79** | 56 | 4 |
| **Ristretto** | 55,905,141 | **73.19** | 150 | 5 |
| **go-cache** | 11,950,642 | 339.8 | 56 | 3 |
| **freecache** | 8,166,033 | 517.7 | 956 | 2 |

##### GET Operations
| Cache Library | Ops/sec | ns/op | B/op | allocs/op |
|---------------|---------|-------|------|-----------|
| **Ristretto** | 182,913,994 | **19.54** | 31 | 2 |
| **Kioshun** | 79,889,264 | **51.42** | 31 | 2 |
| **freecache** | 43,043,793 | 83.97 | 1039 | 2 |
| **go-cache** | 27,013,480 | 134.9 | 15 | 1 |

#### Workload-Specific

##### Mixed Operations (70% reads, 30% writes)
| Cache Library | Ops/sec | ns/op | B/op | allocs/op |
|---------------|---------|-------|------|-----------|
| **Ristretto** | 50,880,874 | **60.69** | 69 | 3 |
| **Kioshun** | 57,670,704 | **63.19** | 36 | 3 |
| **go-cache** | 17,468,449 | 203.8 | 22 | 2 |
| **freecache** | 13,021,879 | 274.9 | 1039 | 2 |

##### High Contention Scenarios
| Cache Library | Ops/sec | ns/op | B/op | allocs/op |
|---------------|---------|-------|------|-----------|
| **Kioshun** | 49,625,168 | **73.67** | 40 | 2 |
| **Ristretto** | 15,899,757 | 229.7 | 83 | 3 |
| **go-cache** | 16,982,012 | 234.8 | 32 | 1 |
| **freecache** | 11,682,682 | 318.5 | 922 | 2 |

##### Read-Heavy Workloads (90% reads, 10% writes)
| Cache Library | Ops/sec | ns/op | B/op | allocs/op |
|---------------|---------|-------|------|-----------|
| **Ristretto** | 68,613,873 | **34.45** | 45 | 3 |
| **Kioshun** | 41,003,152 | **57.62** | 33 | 3 |
| **freecache** | 14,973,655 | 159.6 | 1039 | 2 |
| **go-cache** | 12,914,514 | 186.6 | 18 | 2 |

##### Write-Heavy Workloads (90% writes, 10% reads)
| Cache Library | Ops/sec | ns/op | B/op | allocs/op |
|---------------|---------|-------|------|-----------|
| **Kioshun** | 34,513,875 | **69.29** | 46 | 3 |
| **Ristretto** | 17,119,744 | 151.3 | 132 | 5 |
| **go-cache** | 9,193,803 | 287.6 | 37 | 2 |
| **freecache** | 6,132,829 | 377.0 | 1039 | 2 |

#### Simulate 'Real-World' Workflow

##### Real-World Workload Simulation
| Cache Library | Ops/sec | ns/op | B/op | allocs/op |
|---------------|---------|-------|------|-----------|
| **Kioshun** | 39,203,995 | **63.04** | 53 | 3 |
| **Ristretto** | 17,528,142 | 125.8 | 97 | 3 |
| **go-cache** | 10,621,634 | 227.8 | 40 | 2 |
| **freecache** | 6,302,244 | 382.0 | 1168 | 2 |

##### Memory Efficiency
| Cache Library | Ops/sec | ns/op | bytes/op |
|---------------|---------|-------|----------|
| **freecache** | 8,404,188 | 286.3 | **0.1641** |
| **Ristretto** | 16,212,883 | 150.3 | **0.6158** |
| **Kioshun** | 9,914,840 | 225.0 | **0.7055** |
| **go-cache** | 10,193,031 | 318.3 | 105.3 |

### Performance Characteristics

- **19-75ns per operation** for most cache operations
- **10+ million operations/sec** throughput

### Stress Test Results

#### Eviction Policy Performance
| Policy | Ops/sec | ns/op | B/op | allocs/op |
|--------|---------|-------|------|-----------|
| **LRU** | 17,086,760 | **146.2** | 57 | 4 |
| **FIFO** | 17,229,789 | **148.8** | 57 | 4 |
| **LFU** | 14,558,103 | 173.3 | 56 | 4 |
| **Random** | 13,789,909 | 183.0 | 132 | 4 |

#### High Load Scenarios
| Load Profile | Ops/sec | ns/op | B/op | allocs/op | Description |
|-------------|---------|-------|------|-----------|-------------|
| **Small + High Concurrency** | 32,651,302 | **71.60** | 31 | 2 | Many goroutines, small cache |
| **Medium + Mixed Load** | 29,994,172 | **80.39** | 36 | 3 | Balanced read/write operations |
| **Large + Read Heavy** | 34,459,508 | **70.79** | 40 | 3 | Large cache, mostly reads |
| **XLarge + Write Heavy** | 26,019,538 | **87.39** | 51 | 3 | Very large cache, mostly writes |
| **Extreme + Balanced** | 26,771,521 | **96.33** | 49 | 3 | Maximum scale, balanced ops |


## Installation

```bash
go get github.com/unkn0wn-root/kioshun
```

## Quick Start

```go
package main

import (
    "fmt"
    "time"

    "github.com/unkn0wn-root/kioshun"
)

func main() {
    // Create cache with default configuration
    cache := cache.NewWithDefaults[string, string]()
    defer cache.Close()

    // Set with default TTL (30 min)
    cache.Set("user:123", "David Nice", kioshun.DefaultExpiration)

    // Set with no expiration
    cache.Set("user:123", "David Nice", kioshun.NoExpiration)

    // Set value with custom TTL
    cache.Set("user:123", "David Nice", 5*time.Minute)

    // Get value
    if value, found := cache.Get("user:123"); found {
        fmt.Printf("User: %s\n", value)
    }

    // Get cache statistics
    stats := cache.Stats()
    fmt.Printf("Hit ratio: %.2f%%\n", stats.HitRatio*100)
}
```

## Configuration

### Basic Configuration

```go
config := cache.Config{
    MaxSize:         100000,           // Maximum number of items
    ShardCount:      16,               // Number of shards (0 = auto-detect)
    CleanupInterval: 5 * time.Minute,  // Cleanup frequency
    DefaultTTL:      30 * time.Minute, // Default expiration time
    EvictionPolicy:  cache.LRU,        // Eviction algorithm
    StatsEnabled:    true,             // Enable statistics collection
}

cache := cache.New[string, interface{}](config)
```

### Predefined Configurations

```go
// For session storage
sessionCache := cache.New[string, Session](cache.SessionCacheConfig())

// For API response caching
apiCache := cache.New[string, APIResponse](cache.APICacheConfig())

// For temporary data
tempCache := cache.New[string, interface{}](cache.TemporaryCacheConfig())

// For persistent data
persistentCache := cache.New[string, interface{}](cache.PersistentCacheConfig())
```

## Architecture

### Sharded Design

Kioshun uses a sharded architecture to minimize lock contention:

```
┌─────────────────────────────────────────────────────────────┐
│                      Kioshun Cache                          │
├─────────────┬─────────────┬─────────────┬───────────────────┤
│   Shard 0   │   Shard 1   │   Shard 2   │   ...   │ Shard N │
│  RWMutex    │  RWMutex    │  RWMutex    │         │ RWMutex │
│  LRU List   │  LRU List   │  LRU List   │         │ LRU List│
│  LFU Heap   │  LFU Heap   │  LFU Heap   │         │ LFU Heap│
│  Hash Map   │  Hash Map   │  Hash Map   │         │ Hash Map│
│  Stats      │  Stats      │  Stats      │         │ Stats   │
└─────────────┴─────────────┴─────────────┴───────────────────┘
```

**Key Design Principles:**
- **Automatic Sharding**: Keys distributed across shards using optimized hash functions
- **Minimal Lock Contention**: Each shard maintains independent read-write mutex
- **Optimal Shard Count**: Auto-detection based on CPU cores
- **Memory Efficiency**: Object pooling to reduce GC pressure

### Hash Function Optimization
- **Integer Keys**: Multiplicative hashing with golden ratio constants
- **String Keys**: FNV-1a algorithm for fast, lock-free hashing
- **Other Types**: Fallback to string conversion with FNV-1a

### Eviction Policy Implementation

#### LRU (Least Recently Used)
- **Access**: Move to head in O(1)
- **Eviction**: Remove tail in O(1)
- **Memory**: Minimal overhead per item

#### LFU (Least Frequently Used) - **Optimized**
Uses min-heap for efficient frequency-based eviction:
- **Access**: Update frequency and rebalance heap in O(log n)
- **Eviction**: Remove minimum frequency item in O(log n)
- **Memory**: Additional heap index per item

**LFU Heap Structure:**
```
       Min Frequency Item (Root)
      /                        \
   Higher Freq              Higher Freq
  /          \              /          \
Items      Items        Items        Items
```

**Eviction Algorithm Comparison:**
| Policy | Access Time | Eviction Time | Memory Overhead |
|--------|-------------|---------------|-----------------|
| LRU    | O(1)        | O(1)          | Low            |
| LFU    | O(log n)    | O(log n)      | Medium         |
| FIFO   | O(1)        | O(1)          | Low            |
| Random | O(1)        | O(1)          | Low            |

### Concurrent Access Patterns
The sharded design enables high-throughput concurrent access:
1. **Read Operations**: Multiple goroutines can read from different shards simultaneously
2. **Write Operations**: Writers only block other operations on the same shard
3. **Cross-Shard Operations**: Statistics aggregation uses atomic operations to avoid blocking

### Memory Management
- **Object Pooling**: Reuses `cacheItem` objects to reduce GC pressure
- **Atomic Statistics**: Per-shard metrics tracked with atomic operations
- **Lazy Initialization**: LFU heaps only created when LFU policy is selected
- **Efficient Cleanup**: Background goroutine removes expired items periodically

### Eviction Policies

```go
const (
    LRU     EvictionPolicy = iota // Least Recently Used (default)
    LFU                           // Least Frequently Used
    FIFO                          // First In, First Out
    Random                        // Random eviction
    TinyLFU                       // Tiny Least Frequently Used
)
```

## API Reference

### Core

```go
// Set stores a value with TTL
cache.Set(key, value, ttl time.Duration) error

// Get retrieves a value
cache.Get(key) (value, found bool)

// GetWithTTL retrieves a value with remaining TTL
cache.GetWithTTL(key) (value, ttl time.Duration, found bool)

// Delete removes a key
cache.Delete(key) bool

// Exists checks if a key exists
cache.Exists(key) bool

// Clear removes all items
cache.Clear()

// Size returns current item count
cache.Size() int64

// Stats returns performance statistics
cache.Stats() Stats

// Close gracefully shuts down the cache
cache.Close() error
```

### Other

```go
// Set with expiration callback
cache.SetWithCallback(key, value, ttl, callback func(key, value))

// Get all keys (expensive operation)
cache.Keys() []K

// Trigger manual cleanup
cache.TriggerCleanup()
```

### Statistics

```go
type Stats struct {
    Hits        int64   // Cache hits
    Misses      int64   // Cache misses
    Evictions   int64   // LRU evictions
    Expirations int64   // TTL expirations
    Size        int64   // Current items
    Capacity    int64   // Maximum items
    HitRatio    float64 // Hit ratio (0.0-1.0)
    Shards      int     // Number of shards
}
```

## HTTP Middleware

### HTTP Caching

```go
config := cache.DefaultMiddlewareConfig()
config.DefaultTTL = 5 * time.Minute
config.MaxSize = 100000
config.ShardCount = 16

middleware := cache.NewHTTPCacheMiddleware(config)
defer middleware.Close()

// ⚠IMPORTANT: Enable invalidation if needed
// middleware.SetKeyGenerator(cache.KeyWithoutQuery())

// Use with any HTTP framework
http.Handle("/api/users", middleware.Middleware(usersHandler))
```

### Framework Compatibility

```go
// Standard net/http
http.Handle("/api/users", middleware.Middleware(handler))

// Gin Framework
router.Use(gin.WrapH(middleware.Middleware(http.DefaultServeMux)))

// Echo Framework
e.Use(echo.WrapMiddleware(middleware.Middleware))

// Chi Router
r.Use(middleware.Middleware)

// Gorilla Mux
r.Use(middleware.Middleware)
```

### Middleware Configuration

```go
// High-performance API caching
apiConfig := cache.DefaultMiddlewareConfig()
apiConfig.MaxSize = 50000
apiConfig.ShardCount = 32
apiConfig.DefaultTTL = 10 * time.Minute
apiConfig.MaxBodySize = 5 * 1024 * 1024 // 5MB

apiMiddleware := cache.NewHTTPCacheMiddleware(apiConfig)
// Enable invalidation for API endpoints
apiMiddleware.SetKeyGenerator(cache.KeyWithoutQuery())

// User-specific caching
userMiddleware := cache.NewHTTPCacheMiddleware(config)
userMiddleware.SetKeyGenerator(cache.KeyWithUserID("X-User-ID"))
// Note: User-specific caching uses different key format - invalidation works differently

// Content-type based caching with different TTLs
contentMiddleware := cache.NewHTTPCacheMiddleware(config)
contentMiddleware.SetKeyGenerator(cache.KeyWithoutQuery()) // Enable invalidation
contentMiddleware.SetCachePolicy(cache.CacheByContentType(map[string]time.Duration{
    "application/json": 5 * time.Minute,
    "text/html":       10 * time.Minute,
    "image/":          1 * time.Hour,
}, 2*time.Minute))

// Size-based conditional caching
conditionalMiddleware := cache.NewHTTPCacheMiddleware(config)
conditionalMiddleware.SetKeyGenerator(cache.KeyWithoutQuery()) // Enable invalidation
conditionalMiddleware.SetCachePolicy(cache.CacheBySize(100, 1024*1024, 3*time.Minute))
```

### Built-in Key Generators

```go
// Default key generator (method + URL + vary headers)
middleware.SetKeyGenerator(cache.DefaultKeyGenerator)

// User-specific keys
middleware.SetKeyGenerator(cache.KeyWithUserID("X-User-ID"))

// Custom vary headers
middleware.SetKeyGenerator(cache.KeyWithVaryHeaders([]string{"Accept", "Authorization"}))

// Ignore query parameters
middleware.SetKeyGenerator(cache.KeyWithoutQuery())
```

### Built-in Cache Policies

```go
// Always cache successful responses
middleware.SetCachePolicy(cache.AlwaysCache(5 * time.Minute))

// Never cache
middleware.SetCachePolicy(cache.NeverCache())

// Content-type based caching
middleware.SetCachePolicy(cache.CacheByContentType(map[string]time.Duration{
    "application/json": 5 * time.Minute,
    "text/html":       10 * time.Minute,
}, 2*time.Minute))

// Size-based caching
middleware.SetCachePolicy(cache.CacheBySize(100, 1024*1024, 3*time.Minute))
```

### Monitoring

```go
// Cache hit/miss callbacks
middleware.OnHit(func(key string) {
    fmt.Printf("Cache hit: %s\n", key)
})

middleware.OnMiss(func(key string) {
    fmt.Printf("Cache miss: %s\n", key)
})

middleware.OnSet(func(key string, ttl time.Duration) {
    fmt.Printf("Cache set: %s (TTL: %v)\n", key, ttl)
})

// Get cache statistics
stats := middleware.Stats()
fmt.Printf("Hit ratio: %.2f%%\n", stats.HitRatio*100)
```

### Cache Management

```go
// Get cache statistics
stats := middleware.Stats()

// Clear all cached responses
middleware.Clear()

// Invalidate by function
middleware.InvalidateByFunc(func(key string) bool {
    return strings.Contains(key, "user")
})

// Close middleware
middleware.Close()
```

## Cache Invalidation Setup

**Cache invalidation by URL pattern requires specific key generator configuration.**

### The Problem

The default key generator uses MD5 hashing which makes pattern-based invalidation impossible:

```go
// DEFAULT SETUP - Invalidation won't work
config := cache.DefaultMiddlewareConfig()
middleware := cache.NewHTTPCacheMiddleware(config)

// This returns 0 removed entries because keys are hashed
removed := middleware.Invalidate("/api/users/*") // Returns 0
```

**Why it fails:**
- Default keys: `"a1b2c3d4e5f6..."` (MD5 hash)
- Pattern matching needs: `"GET:/api/users/123"` (readable path)
- Hash loses original URL information

### The Solution

Use path-based key generators for invalidation to work:

```go
// CORRECT SETUP - Invalidation works
config := cache.DefaultMiddlewareConfig()
middleware := cache.NewHTTPCacheMiddleware(config)

// CRITICAL: Set path-based key generator
middleware.SetKeyGenerator(cache.KeyWithoutQuery())

// Now invalidation works
removed := middleware.Invalidate("/api/users/*") // Returns actual count
```

### Key Generator Comparison

| Key Generator | Example Key | Invalidation | Use Case |
|---------------|-------------|--------------|----------|
| `DefaultKeyGenerator` | `"a1b2c3d4..."` | ❌ **Broken** | No invalidation needed |
| `KeyWithoutQuery()` | `"GET:/api/users"` | ✅ **Works** | **Recommended for invalidation** |
| `PathBasedKeyGenerator` | `"GET:/api/users"` | ✅ **Works** | Simple path-based caching |
| `KeyWithVaryHeaders()` | `"a1b2c3d4..."` | ❌ **Broken** | Custom headers + security |

### Complete Working Example

```go
package main

import (
    "encoding/json"
    "fmt"
    "net/http"
    "time"

    "github.com/unkn0wn-root/kioshun"
)

func main() {
    // Setup middleware
    config := cache.DefaultMiddlewareConfig()
    config.DefaultTTL = 10 * time.Minute

    middleware := cache.NewHTTPCacheMiddleware(config)
    defer middleware.Close()

<<<<<<< HEAD
    // CRITICAL: Enable invalidation
=======
    // Enable invalidation
>>>>>>> 90c82b59
    middleware.SetKeyGenerator(cache.KeyWithoutQuery())

    // Setup handlers
    http.Handle("/api/users", middleware.Middleware(http.HandlerFunc(func(w http.ResponseWriter, r *http.Request) {
        w.Header().Set("Content-Type", "application/json")
        json.NewEncoder(w).Encode(map[string]interface{}{
            "users": []string{"alice", "bob", "charlie"},
            "cached_at": time.Now(),
        })
    })))

    http.Handle("/api/users/", middleware.Middleware(http.HandlerFunc(func(w http.ResponseWriter, r *http.Request) {
        w.Header().Set("Content-Type", "application/json")
        json.NewEncoder(w).Encode(map[string]interface{}{
            "user": "user-data",
            "cached_at": time.Now(),
        })
    })))

    // Invalidation endpoint
    http.HandleFunc("/admin/invalidate", func(w http.ResponseWriter, r *http.Request) {
        if r.Method != http.MethodPost {
            http.Error(w, "Method not allowed", http.StatusMethodNotAllowed)
            return
        }

        pattern := r.URL.Query().Get("pattern")
        if pattern == "" {
            http.Error(w, "pattern parameter required", http.StatusBadRequest)
            return
        }

        // This now works!
        removed := middleware.Invalidate(pattern)

        w.Header().Set("Content-Type", "application/json")
        json.NewEncoder(w).Encode(map[string]interface{}{
            "message": fmt.Sprintf("Invalidated %d entries", removed),
            "pattern": pattern,
        })
    })

    fmt.Println("Server starting on :8080")
    fmt.Println("\nTest caching:")
    fmt.Println("  curl http://localhost:8080/api/users")
    fmt.Println("  curl http://localhost:8080/api/users/123")
    fmt.Println("\nTest invalidation:")
    fmt.Println("  curl -X POST 'http://localhost:8080/admin/invalidate?pattern=/api/users/*'")

    http.ListenAndServe(":8080", nil)
}
```

### When to Use Each Approach

**Use `KeyWithoutQuery()` when:**
- You need pattern-based invalidation
- Query parameters don't affect response content
- You want readable cache keys for debugging

**Use `DefaultKeyGenerator` when:**
- You don't need pattern invalidation
- Query parameters affect response content
- You only use `Clear()` for cache management


### HTTP Compliance

The middleware automatically handles:
- **Cache-Control** headers (max-age, no-cache, no-store, private)
- **Expires** headers (RFC1123 format)
- **ETag** generation and validation
- **Vary** headers for content negotiation
- **X-Cache** headers (HIT/MISS status)
- **X-Cache-Date** and **X-Cache-Age** headers<|MERGE_RESOLUTION|>--- conflicted
+++ resolved
@@ -592,11 +592,8 @@
     middleware := cache.NewHTTPCacheMiddleware(config)
     defer middleware.Close()
 
-<<<<<<< HEAD
-    // CRITICAL: Enable invalidation
-=======
+
     // Enable invalidation
->>>>>>> 90c82b59
     middleware.SetKeyGenerator(cache.KeyWithoutQuery())
 
     // Setup handlers
